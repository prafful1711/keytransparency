--- conflicted
+++ resolved
@@ -33,20 +33,11 @@
 )
 
 var (
-<<<<<<< HEAD
-	serverDBPath   = flag.String("db", "db", "Database connection string")
-	etcdEndpoints  = flag.String("etcd", "", "Comma delimited list of etcd endpoints")
-	epochDuration  = flag.Uint("period", 60, "Seconds between epoch creation")
-	mapID          = flag.String("domain", "example.com", "Distinguished name for this key server")
-	mapLogURL      = flag.String("maplog", "http://107.178.246.112", "URL of CT server for Signed Map Heads")
-	mutationLogURL = flag.String("mutationlog", "http://107.178.246.112", "URL of CT server for mutations")
-=======
 	serverDBPath  = flag.String("db", "db", "Database connection string")
 	etcdEndpoints = flag.String("etcd", "", "Comma delimited list of etcd endpoints")
 	epochDuration = flag.Uint("period", 60, "Seconds between epoch creation")
 	mapID         = flag.String("domain", "example.com", "Distinguished name for this key server")
 	mapLogURL     = flag.String("maplog", "", "URL of CT server for Signed Map Heads")
->>>>>>> 2805faf7
 )
 
 func openDB() *sql.DB {
